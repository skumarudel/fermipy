--- conflicted
+++ resolved
@@ -1040,36 +1040,12 @@
         """Create a source object from a python dictionary."""
 
         src_dict = copy.deepcopy(src_dict)
-<<<<<<< HEAD
-        spectrum_type = src_dict.get('SpectrumType', 'PowerLaw')
-
-        default_src_dict = dict(name=None,
-                                Source_Name=None,
-                                SpatialModel='PointSource',
-                                SpatialWidth=0.5,
-                                SpectrumType='PowerLaw',
-                                ts=None,
-                                flux=None,
-                                eflux=None,
-                                ra=None,
-                                dec=None,
-                                glon=None,
-                                glat=None,
-                                spectral_pars={})
-
-        for p in spectrum_type_pars[spectrum_type]:
-            default_src_dict['spectral_pars'][p] = copy.copy(
-                default_par_dict[p])
-
-        for k, v in default_par_dict.items():
-=======
         src_dict.setdefault('SpatialModel','PointSource')
         src_dict.setdefault('SpatialWidth',0.5)
         spectrum_type = src_dict.setdefault('SpectrumType','PowerLaw')
         spectral_pars = gtutils.get_function_pars_dict(spectrum_type)
         
         for k, v in spectral_pars.items():
->>>>>>> 873bf99e
 
             if k not in src_dict: 
                 continue
