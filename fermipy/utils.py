import os
import copy
from collections import OrderedDict

import numpy as np
import xml.etree.cElementTree as et
from astropy import units as u
from astropy.coordinates import SkyCoord
import astropy.io.fits as pyfits
import astropy.wcs as pywcs
import scipy.special as specialfn
from scipy.interpolate import UnivariateSpline


def read_energy_bounds(hdu):
    """ Reads and returns the energy bin edges from a FITs HDU
    """
    nebins = len(hdu.data)
    ebin_edges = np.ndarray((nebins+1))
    ebin_edges[0:-1] = np.log10(hdu.data.field("E_MIN")) - 3.
    ebin_edges[-1] = np.log10(hdu.data.field("E_MAX")[-1]) - 3.
    return ebin_edges


class Map_Base(object):
    """ Abstract representation of a 2D or 3D counts map."""

    def __init__(self, counts):
        self._counts = counts

    @property
    def counts(self):
        return self._counts


class Map(Map_Base):
    """ Representation of a 2D or 3D counts map using WCS. """

    def __init__(self, counts, wcs):
        """
        Parameters
        ----------
        counts : `~numpy.ndarray`
          Counts array.
        """
        Map_Base.__init__(self, counts)
        self._wcs = wcs

    @property
    def wcs(self):
        return self._wcs

    @staticmethod
    def create_from_hdu(hdu, wcs):
        return Map(hdu.data.T, wcs)

    @staticmethod
    def create_from_fits(fitsfile, **kwargs):
        hdu = kwargs.get('hdu', 0)

        hdulist = pyfits.open(fitsfile)
        header = hdulist[hdu].header
        data = hdulist[hdu].data
        header = pyfits.Header.fromstring(header.tostring())
        wcs = pywcs.WCS(header)
        return Map(data, wcs)


def format_filename(outdir, basename, prefix=None, extension=None):
    filename = ''
    if prefix is not None:
        for t in prefix:
            if t:
                filename += '%s_' % t

    filename += basename

    if extension is not None:

        if extension.startswith('.'):
            filename += extension
        else:
            filename += '.' + extension

    return os.path.join(outdir, filename)


def gal2eq(l, b):
    RA_NGP = np.radians(192.859508333333)
    DEC_NGP = np.radians(27.1283361111111)
    L_CP = np.radians(122.932)
    L_0 = L_CP - np.pi / 2.
    RA_0 = RA_NGP + np.pi / 2.

    l = np.array(l, ndmin=1)
    b = np.array(b, ndmin=1)

    l, b = np.radians(l), np.radians(b)

    sind = np.sin(b) * np.sin(DEC_NGP) + np.cos(b) * np.cos(DEC_NGP) * np.sin(
        l - L_0)

    dec = np.arcsin(sind)

    cosa = np.cos(l - L_0) * np.cos(b) / np.cos(dec)
    sina = (np.cos(b) * np.sin(DEC_NGP) * np.sin(l - L_0) - np.sin(b) * np.cos(
        DEC_NGP)) / np.cos(dec)

    dec = np.degrees(dec)

    cosa[cosa < -1.0] = -1.0
    cosa[cosa > 1.0] = 1.0
    ra = np.arccos(cosa)
    ra[np.where(sina < 0.)] = -ra[np.where(sina < 0.)]

    ra = np.degrees(ra + RA_0)

    ra = np.mod(ra, 360.)
    dec = np.mod(dec + 90., 180.) - 90.

    return ra, dec


def eq2gal(ra, dec):
    RA_NGP = np.radians(192.859508333333)
    DEC_NGP = np.radians(27.1283361111111)
    L_CP = np.radians(122.932)
    L_0 = L_CP - np.pi / 2.
    RA_0 = RA_NGP + np.pi / 2.
    DEC_0 = np.pi / 2. - DEC_NGP

    ra = np.array(ra, ndmin=1)
    dec = np.array(dec, ndmin=1)

    ra, dec = np.radians(ra), np.radians(dec)

    np.sinb = np.sin(dec) * np.cos(DEC_0) - np.cos(dec) * np.sin(
        ra - RA_0) * np.sin(DEC_0)

    b = np.arcsin(np.sinb)

    cosl = np.cos(dec) * np.cos(ra - RA_0) / np.cos(b)
    sinl = (np.sin(dec) * np.sin(DEC_0) + np.cos(dec) * np.sin(
        ra - RA_0) * np.cos(DEC_0)) / np.cos(b)

    b = np.degrees(b)

    cosl[cosl < -1.0] = -1.0
    cosl[cosl > 1.0] = 1.0
    l = np.arccos(cosl)
    l[np.where(sinl < 0.)] = - l[np.where(sinl < 0.)]

    l = np.degrees(l + L_0)

    l = np.mod(l, 360.)
    b = np.mod(b + 90., 180.) - 90.

    return l, b


def apply_minmax_selection(val, val_minmax):
    if val_minmax is None:
        return True

    if val_minmax[0] is None:
        min_cut = True
    elif np.isfinite(val) and val >= val_minmax[0]:
        min_cut = True
    else:
        min_cut = False

    if val_minmax[1] is None:
        max_cut = True
    elif np.isfinite(val) and val <= val_minmax[1]:
        max_cut = True
    else:
        max_cut = False

    return (min_cut and max_cut)


def create_source_name(skydir):
    hms = skydir.icrs.ra.hms
    dms = skydir.icrs.dec.dms
    return 'PS J%02.f%04.1f%+03.f%02.f' % (hms.h,
                                           hms.m+hms.s/60.,
                                           dms.d, dms.m+dms.s/60.)


def create_model_name(src):
    """Generate a name for a source object given its spatial/spectral
    properties.

    Parameters
    ----------
    src : `~fermipy.roi_model.Source`
          A source object.

    Returns
    -------
    name : str
           A source name.
    """
    o = ''
    spatial_type = src['SpatialModel'].lower()
    o += spatial_type

    if spatial_type == 'gaussian':
        o += '_s%04.2f' % src['SpatialWidth']

    if src['SpectrumType'] == 'PowerLaw':
        o += '_powerlaw_%04.2f' % float(src.spectral_pars['Index']['value'])

    return o


def edge_to_center(edges):
    return 0.5 * (edges[1:] + edges[:-1])


def edge_to_width(edges):
    return (edges[1:] - edges[:-1])


def val_to_bin(edges, x):
    """Convert axis coordinate to bin index."""
    ibin = np.digitize(np.array(x, ndmin=1), edges) - 1
    return ibin


def val_to_edge(edges, x):
    """Convert axis coordinate to bin index."""
    edges = np.array(edges)
    w = edges[1:] - edges[:-1]
    w = np.insert(w, 0, w[0])
    ibin = np.digitize(np.array(x, ndmin=1), edges - 0.5 * w) - 1
    ibin[ibin < 0] = 0
    return ibin


def val_to_bin_bounded(edges, x):
    """Convert axis coordinate to bin index."""
    nbins = len(edges) - 1
    ibin = val_to_bin(edges, x)
    ibin[ibin < 0] = 0
    ibin[ibin > nbins - 1] = nbins - 1
    return ibin


def mkdir(dir):
    if not os.path.exists(dir):
        os.makedirs(dir)
    return dir


def fits_recarray_to_dict(table):
    """Convert a FITS recarray to a python dictionary."""

    cols = {}
    for icol, col in enumerate(table.columns.names):

        col_data = table.data[col]
        #            print icol, col, type(col_data[0])

        if type(col_data[0]) == np.float32:
            cols[col] = np.array(col_data, dtype=float)
        elif type(col_data[0]) == np.float64:
            cols[col] = np.array(col_data, dtype=float)
        elif type(col_data[0]) == str:
            cols[col] = np.array(col_data, dtype=str)
        elif type(col_data[0]) == np.string_:
            cols[col] = np.array(col_data, dtype=str)
        elif type(col_data[0]) == np.int16:
            cols[col] = np.array(col_data, dtype=int)
        elif type(col_data[0]) == np.ndarray:
            cols[col] = np.array(col_data)
        else:
            print col, col_data
            raise Exception(
                'Unrecognized column type: %s %s' % (col, str(type(col_data))))

    return cols


def create_xml_element(root, name, attrib):
    el = et.SubElement(root, name)
    for k, v in attrib.iteritems():
        el.set(k, v)
    return el


def load_xml_elements(root, path):
    o = {}
    for p in root.findall(path):

        if 'name' in p.attrib:
            o[p.attrib['name']] = copy.deepcopy(p.attrib)
        else:
            o.update(p.attrib)
    return o


def prettify_xml(elem):
    """Return a pretty-printed XML string for the Element.
    """
    from xml.dom import minidom
    import xml.etree.cElementTree as et

    rough_string = et.tostring(elem, 'utf-8')
    reparsed = minidom.parseString(rough_string)
    return reparsed.toprettyxml(indent="  ")


def merge_dict(d0, d1, add_new_keys=False, append_arrays=False):
    """Recursively merge the contents of python dictionary d0 with
    the contents of another python dictionary, d1.

    add_new_keys : Do not skip keys that only exist in d1.

    append_arrays : If an element is a numpy array set the value of
    that element by concatenating the two arrays.
    """

    if d1 is None:
        return d0
    elif d0 is None:
        return d1
    elif d0 is None and d1 is None:
        return {}

    od = {}

    for k, v in d0.items():

        t0 = None
        t1 = None

        if k in d0:
            t0 = type(d0[k])
        if k in d1:
            t1 = type(d1[k])

        if k not in d1:
            od[k] = copy.deepcopy(d0[k])
        elif isinstance(v, dict) and isinstance(d1[k], dict):
            od[k] = merge_dict(d0[k], d1[k], add_new_keys, append_arrays)
        elif isinstance(v, list) and isinstance(d1[k], str):
            od[k] = d1[k].split(',')
        elif isinstance(v, np.ndarray) and append_arrays:
            od[k] = np.concatenate((v, d1[k]))
        elif (d0[k] is not None and d1[k] is not None) and t0 != t1:

            if t0 == dict or t0 == list:
                raise Exception('Conflicting types in dictionary merge for '
                                'key %s %s %s' % (k, t0, t1))
            od[k] = t0(d1[k])
        else:
            od[k] = copy.copy(d1[k])

    if add_new_keys:
        for k, v in d1.iteritems():
            if k not in d0:
                od[k] = copy.deepcopy(d1[k])

    return od


def tolist(x):
    """ convenience function that takes in a
        nested structure of lists and dictionaries
        and converts everything to its base objects.
        This is useful for dupming a file to yaml.

        (a) numpy arrays into python lists

            >>> type(tolist(np.asarray(123))) == int
            True
            >>> tolist(np.asarray([1,2,3])) == [1,2,3]
            True

        (b) numpy strings into python strings.

            >>> tolist([np.asarray('cat')])==['cat']
            True

        (c) an ordered dict to a dict

            >>> ordered=OrderedDict(a=1, b=2)
            >>> type(tolist(ordered)) == dict
            True

        (d) converts unicode to regular strings

            >>> type(u'a') == str
            False
            >>> type(tolist(u'a')) == str
            True

        (e) converts numbers & bools in strings to real represntation,
            (i.e. '123' -> 123)

            >>> type(tolist(np.asarray('123'))) == int
            True
            >>> type(tolist('123')) == int
            True
            >>> tolist('False') == False
            True
    """
    if isinstance(x, list):
        return map(tolist, x)
    elif isinstance(x, dict):
        return dict((tolist(k), tolist(v)) for k, v in x.items())
    elif isinstance(x, np.ndarray) or isinstance(x, np.number):
        # note, call tolist again to convert strings of numbers to numbers
        return tolist(x.tolist())
    elif isinstance(x, OrderedDict):
        return dict(x)
    elif isinstance(x, np.bool_):
        return bool(x)
    elif isinstance(x, basestring) or isinstance(x, np.str):
        x = str(x)  # convert unicode & numpy strings
        try:
            return int(x)
        except:
            try:
                return float(x)
            except:
                if x == 'True':
                    return True
                elif x == 'False':
                    return False
                else:
                    return x
    else:
        return x


def extract_mapcube_region(infile, skydir, outfile, maphdu=0):
    """Extract a region out of an all-sky mapcube file.

    Parameters
    ----------

    infile : str
        Path to mapcube file.
    
    skydir : `~astropy.coordinates.SkyCoord`

    """

    h = pyfits.open(os.path.expandvars(infile))

    npix = 200
    shape = list(h[maphdu].data.shape)
    shape[1] = 200
    shape[2] = 200

    wcs = pywcs.WCS(h[maphdu].header)
    skywcs = pywcs.WCS(h[maphdu].header, naxis=[1, 2])
    coordsys = get_coordsys(skywcs)

    region_wcs = wcs.deepcopy()

    if coordsys == 'CEL':
        region_wcs.wcs.crval[0] = skydir.ra.deg
        region_wcs.wcs.crval[1] = skydir.dec.deg
    elif coordsys == 'GAL':
        region_wcs.wcs.crval[0] = skydir.galactic.l.deg
        region_wcs.wcs.crval[1] = skydir.galactic.b.deg
    else:
        raise Exception('Unrecognized coordinate system.')

    region_wcs.wcs.crpix[0] = npix // 2 + 0.5
    region_wcs.wcs.crpix[1] = npix // 2 + 0.5

    from reproject import reproject_interp
    data, footprint = reproject_interp(h, region_wcs.to_header(), hdu_in=maphdu,
                                       shape_out=shape)

    hdu_image = pyfits.PrimaryHDU(data, header=region_wcs.to_header())
    hdulist = pyfits.HDUList([hdu_image, h['ENERGIES']])
    hdulist.writeto(outfile, clobber=True)


def create_wcs(skydir, coordsys='CEL', projection='AIT',
               cdelt=1.0, crpix=1., naxis=2, energies=None):
    """Create a WCS object.

    Parameters
    ----------

    skydir : `~astropy.coordinates.SkyCoord`
        Sky coordinate of the WCS reference point.

    """

    w = pywcs.WCS(naxis=naxis)

    if coordsys == 'CEL':
        w.wcs.ctype[0] = 'RA---%s' % (projection)
        w.wcs.ctype[1] = 'DEC--%s' % (projection)
        w.wcs.crval[0] = skydir.icrs.ra.deg
        w.wcs.crval[1] = skydir.icrs.dec.deg
    elif coordsys == 'GAL':
        w.wcs.ctype[0] = 'GLON-%s' % (projection)
        w.wcs.ctype[1] = 'GLAT-%s' % (projection)
        w.wcs.crval[0] = skydir.galactic.l.deg
        w.wcs.crval[1] = skydir.galactic.b.deg
    else:
        raise Exception('Unrecognized coordinate system.')

    w.wcs.crpix[0] = crpix
    w.wcs.crpix[1] = crpix
    w.wcs.cdelt[0] = -cdelt
    w.wcs.cdelt[1] = cdelt

    w = pywcs.WCS(w.to_header())
    if naxis == 3 and energies is not None:
        w.wcs.crpix[2] = 1
        w.wcs.crval[2] = 10 ** energies[0]
        w.wcs.cdelt[2] = 10 ** energies[1] - 10 ** energies[0]
        w.wcs.ctype[2] = 'Energy'

    return w


def create_hpx_disk_region_string(skyDir, coordsys, radius, inclusive=0):
    """
    """
    if coordsys == "GAL":
        xref = skyDir.galactic.l.deg
        yref = skyDir.galactic.b.deg
    elif coordsys == "CEL":
        xref = skyDir.ra.deg
        yref = skyDir.dec.deg
    else:
        raise Exception("Unrecognized coordinate system %s" % coordsys)

    if inclusive:
        val = "DISK_INC(%.3f,%.3f,%.3f,%i)" % (xref, yref, radius, inclusive)
    else:
        val = "DISK(%.3f,%.3f,%.3f)" % (xref, yref, radius)
    return val


<<<<<<< HEAD
def create_hpx(nside, nest, coordsys='CEL', order=-1, region=None, ebins=None):
    """Create a HPX object.

    Parameters
    ----------

    nside    : int
      HEALPix nside paramter
    nest     : bool
      True for HEALPix "NESTED" indexing scheme, False for "RING" scheme.
    coordsys : str
      "CEL" or "GAL"
    order    : int
      nside = 2**order  
    region   : Allows for partial-sky mappings
    ebins    : Energy bin edges
    """
    from hpx_utils import HPX, HpxMap

    return HPX(nside, nest, coordsys, order, region, ebins)


=======
>>>>>>> e56baa7b
def get_coordsys(wcs):
    if 'RA' in wcs.wcs.ctype[0]:
        return 'CEL'
    elif 'GLON' in wcs.wcs.ctype[0]:
        return 'GAL'
    else:
        raise Exception('Unrecognized WCS coordinate system.')


def skydir_to_pix(skydir, wcs):
    """Convert skydir object to pixel coordinates."""

    if 'RA' in wcs.wcs.ctype[0]:
        xpix, ypix = wcs.wcs_world2pix(skydir.ra.deg, skydir.dec.deg, 0)
    elif 'GLON' in wcs.wcs.ctype[0]:
        xpix, ypix = wcs.wcs_world2pix(skydir.galactic.l.deg,
                                       skydir.galactic.b.deg, 0)
    else:
        raise Exception('Unrecognized WCS coordinate system.')

    return xpix, ypix


def pix_to_skydir(xpix, ypix, wcs):
    """Convert pixel coordinates to a skydir object."""

    if 'RA' in wcs.wcs.ctype[0]:
        ra, dec = wcs.wcs_pix2world(xpix, ypix, 0)
        return SkyCoord(ra, dec, unit=u.deg)
    elif 'GLON' in wcs.wcs.ctype[0]:
        glon, glat = wcs.wcs_pix2world(xpix, ypix, 0)
        return SkyCoord(glon, glat, unit=u.deg,
                        frame='galactic').transform_to('icrs')
    else:
        raise Exception('Unrecognized WCS coordinate system.')


def offset_to_sky(skydir, offset_lon, offset_lat,
                  coordsys='CEL', projection='AIT'):
    """Convert a cartesian offset (X,Y) in the given projection into
    a spherical coordinate."""

    offset_lon = np.array(offset_lon, ndmin=1)
    offset_lat = np.array(offset_lat, ndmin=1)

    w = create_wcs(skydir, coordsys, projection)
    pixcrd = np.vstack((offset_lon, offset_lat)).T

    return w.wcs_pix2world(pixcrd, 0)


def offset_to_skydir(skydir, offset_lon, offset_lat,
                     coordsys='CEL', projection='AIT'):
    """Convert a cartesian offset (X,Y) in the given projection into
    a spherical coordinate."""

    offset_lon = np.array(offset_lon, ndmin=1)
    offset_lat = np.array(offset_lat, ndmin=1)

    w = create_wcs(skydir, coordsys, projection)
    return SkyCoord.from_pixel(offset_lon, offset_lat, w, 0)


def sky_to_offset(skydir, lon, lat, coordsys='CEL', projection='AIT'):
    """Convert sky coordinates to a projected offset.  This function
    is the inverse of offset_to_sky."""

    w = create_wcs(skydir, coordsys, projection)
    skycrd = np.vstack((lon, lat)).T

    return w.wcs_world2pix(skycrd, 0)








def get_target_skydir(config,default=None):
    radec = config.get('radec', None)

    if isinstance(radec, str):
        return SkyCoord(radec, unit=u.deg)
    elif isinstance(radec, list):
        return SkyCoord(radec[0], radec[1], unit=u.deg)

    ra = config.get('ra', None)
    dec = config.get('dec', None)

    if ra is not None and dec is not None:
        return SkyCoord(ra, dec, unit=u.deg)

    glon = config.get('glon', None)
    glat = config.get('glat', None)

    if glon is not None and glat is not None:
        return SkyCoord(glon, glat, unit=u.deg,
                        frame='galactic').transform_to('icrs')

    return default


def convolve2d_disk(fn, r, sig, nstep=100):
    """Evaluate the convolution f'(r) = f(r) * g(r) where f(r) is
    azimuthally symmetric function in two dimensions and g is a
    step function given by:

    g(r) = H(1-r/s)

    Parameters
    ----------

    fn : function
      Input function that takes a single radial coordinate parameter.

    r :  `~numpy.ndarray`
      Array of points at which the convolution is to be evaluated.

    sig : float
      Radius parameter of the step function.

    nstep : int
      Number of sampling point for numeric integration.
    """

    r = np.array(r, ndmin=1)
    sig = np.array(sig, ndmin=1)

    rmin = r - sig
    rmax = r + sig
    rmin[rmin < 0] = 0
    delta = (rmax - rmin) / nstep

    redge = rmin[:, np.newaxis] + delta[:, np.newaxis] * np.linspace(0, nstep,
                                                                     nstep + 1)[
                                                         np.newaxis, :]
    rp = 0.5 * (redge[:, 1:] + redge[:, :-1])
    dr = redge[:, 1:] - redge[:, :-1]
    fnv = fn(rp)

    r = r.reshape(r.shape + (1,))
    saxis = 1

    cphi = -np.ones(dr.shape)
    m = ((rp + r) / sig < 1) | (r == 0)

    rrp = r * rp
    sx = r ** 2 + rp ** 2 - sig ** 2
    cphi[~m] = sx[~m] / (2 * rrp[~m])
    dphi = 2 * np.arccos(cphi)
    v = rp * fnv * dphi * dr / (np.pi * sig * sig)
    s = np.sum(v, axis=saxis)

    return s


def convolve2d_gauss(fn, r, sig, nstep=100):
    """Evaluate the convolution f'(r) = f(r) * g(r) where f(r) is
    azimuthally symmetric function in two dimensions and g is a
    gaussian given by:

    g(r) = 1/(2*pi*s^2) Exp[-r^2/(2*s^2)]

    Parameters
    ----------

    fn : function
      Input function that takes a single radial coordinate parameter.

    r :  `~numpy.ndarray`
      Array of points at which the convolution is to be evaluated.

    sig : float
      Width parameter of the gaussian.

    nstep : int
      Number of sampling point for numeric integration.

    """
    r = np.array(r, ndmin=1)
    sig = np.array(sig, ndmin=1)

    rmin = r - 10 * sig
    rmax = r + 10 * sig
    rmin[rmin < 0] = 0
    delta = (rmax - rmin) / nstep

    redge = (rmin[:, np.newaxis] +
             delta[:, np.newaxis] *
             np.linspace(0, nstep, nstep + 1)[np.newaxis, :])

    rp = 0.5 * (redge[:, 1:] + redge[:, :-1])
    dr = redge[:, 1:] - redge[:, :-1]
    fnv = fn(rp)

    r = r.reshape(r.shape + (1,))
    saxis = 1

    sig2 = sig * sig
    x = r * rp / (sig2)

    if 'je_fn' not in convolve2d_gauss.__dict__:
        t = 10 ** np.linspace(-8, 8, 1000)
        t = np.insert(t, 0, [0])
        je = specialfn.ive(0, t)
        convolve2d_gauss.je_fn = UnivariateSpline(t, je, k=2, s=0)

    je = convolve2d_gauss.je_fn(x.flat).reshape(x.shape)
    #    je2 = specialfn.ive(0,x)
    v = (
    rp * fnv / (sig2) * je * np.exp(x - (r * r + rp * rp) / (2 * sig2)) * dr)
    s = np.sum(v, axis=saxis)

    return s


def make_pixel_offset(npix, xpix=0.0, ypix=0.0):
    """Make a 2D array with the distance of each pixel from a
    reference direction in pixel coordinates.  Pixel coordinates are
    defined such that (0,0) is located at the center of the coordinate
    grid."""

    dx = np.abs(np.linspace(0, npix - 1, npix) - (npix - 1) / 2. - xpix)
    dy = np.abs(np.linspace(0, npix - 1, npix) - (npix - 1) / 2. - ypix)
    dxy = np.zeros((npix, npix))
    dxy += np.sqrt(dx[np.newaxis, :] ** 2 + dy[:, np.newaxis] ** 2)

    return dxy


def make_gaussian_kernel(sigma, npix=501, cdelt=0.01, xpix=0.0, ypix=0.0):
    """Make kernel for a 2D gaussian.

    Parameters
    ----------

    sigma : float
      68% containment radius in degrees.
    """

    sigma /= 1.5095921854516636
    sigma /= cdelt

    fn = lambda t, s: 1. / (2 * np.pi * s ** 2) * np.exp(
        -t ** 2 / (s ** 2 * 2.0))
    dxy = make_pixel_offset(npix, xpix, ypix)
    k = fn(dxy, sigma)
    k /= (np.sum(k) * np.radians(cdelt) ** 2)

    return k


def make_disk_kernel(sigma, npix=501, cdelt=0.01, xpix=0.0, ypix=0.0):
    """Make kernel for a 2D disk.
    
    Parameters
    ----------

    sigma : float
      Disk radius in deg.
    """

    sigma /= cdelt
    fn = lambda t, s: 0.5 * (np.sign(s - t) + 1.0)

    dxy = make_pixel_offset(npix, xpix, ypix)
    k = fn(dxy, sigma)
    k /= (np.sum(k) * np.radians(cdelt) ** 2)

    return k


def make_cdisk_kernel(psf, sigma, npix, cdelt, xpix, ypix):
    """Make a kernel for a PSF-convolved 2D disk.

    Parameters
    ----------

    sigma : float
      68% containment radius in degrees.
    """

    dtheta = psf.dtheta
    egy = psf.energies

    x = make_pixel_offset(npix, xpix, ypix)
    x *= cdelt

    k = np.zeros((len(egy), npix, npix))
    for i in range(len(egy)):
        fn = lambda t: 10 ** np.interp(t, dtheta, np.log10(psf.val[:, i]))
        psfc = convolve2d_disk(fn, dtheta, sigma)
        k[i] = np.interp(np.ravel(x), dtheta, psfc).reshape(x.shape)
        k[i] /= (np.sum(k[i]) * np.radians(cdelt) ** 2)

    return k


def make_cgauss_kernel(psf, sigma, npix, cdelt, xpix, ypix):
    """Make a kernel for a PSF-convolved 2D gaussian.

    Parameters
    ----------

    sigma : float
      68% containment radius in degrees.
    """

    sigma /= 1.5095921854516636

    dtheta = psf.dtheta
    egy = psf.energies

    x = make_pixel_offset(npix, xpix, ypix)
    x *= cdelt

    k = np.zeros((len(egy), npix, npix))
    for i in range(len(egy)):
        fn = lambda t: 10 ** np.interp(t, dtheta, np.log10(psf.val[:, i]))
        psfc = convolve2d_gauss(fn, dtheta, sigma)
        k[i] = np.interp(np.ravel(x), dtheta, psfc).reshape(x.shape)
        k[i] /= (np.sum(k[i]) * np.radians(cdelt) ** 2)

    return k


def make_psf_kernel(psf, npix, cdelt, xpix, ypix):
    dtheta = psf.dtheta
    egy = psf.energies

    x = make_pixel_offset(npix, xpix, ypix)
    x *= cdelt
    
    k = np.zeros((len(egy), npix, npix))
    for i in range(len(egy)):
        k[i] = 10 ** np.interp(np.ravel(x), dtheta,
                               np.log10(psf.val[:, i])).reshape(x.shape)
        k[i] /= (np.sum(k[i]) * np.radians(cdelt) ** 2)

    return k


def rebin_map(k, nebin, npix, rebin):
    if rebin > 1:
        k = np.sum(k.reshape((nebin, npix * rebin, npix, rebin)), axis=3)
        k = k.swapaxes(1, 2)
        k = np.sum(k.reshape(nebin, npix, npix, rebin), axis=3)
        k = k.swapaxes(1, 2)

    k /= rebin ** 2

    return k


def make_srcmap(skydir, psf, spatial_model, sigma, npix=500, xpix=0.0, ypix=0.0,
                cdelt=0.01, rebin=1):
    """Compute the source map for a given spatial model."""

    energies = psf.energies
    nebin = len(energies)

    if spatial_model == 'GaussianSource':
        k = make_cgauss_kernel(psf, sigma, npix * rebin, cdelt / rebin,
                               xpix * rebin, ypix * rebin)
    elif spatial_model == 'DiskSource':
        k = make_cdisk_kernel(psf, sigma, npix * rebin, cdelt / rebin,
                              xpix * rebin, ypix * rebin)
    elif spatial_model == 'PSFSource':
        k = make_psf_kernel(psf, npix * rebin, cdelt / rebin,
                            xpix * rebin, ypix * rebin)
    else:
        raise Exception('Unrecognized spatial model: %s' % spatial_model)

    if rebin > 1:
        k = rebin_map(k, nebin, npix, rebin)

    k *= psf.exp[:, np.newaxis, np.newaxis] * np.radians(cdelt) ** 2

    return k


def make_cgauss_mapcube(skydir, psf, sigma, outfile, npix=500, cdelt=0.01,
                        rebin=1):
    energies = psf.energies
    nebin = len(energies)

    k = make_cgauss_kernel(psf, sigma, npix * rebin, cdelt / rebin)

    if rebin > 1:
        k = rebin_map(k, nebin, npix, rebin)
    w = create_wcs(skydir, cdelt=cdelt, crpix=npix / 2. + 0.5, naxis=3)

    w.wcs.crpix[2] = 1
    w.wcs.crval[2] = 10 ** energies[0]
    w.wcs.cdelt[2] = energies[1] - energies[0]
    w.wcs.ctype[2] = 'Energy'

    ecol = pyfits.Column(name='Energy', format='D', array=10 ** energies)
    hdu_energies = pyfits.BinTableHDU.from_columns([ecol], name='ENERGIES')

    hdu_image = pyfits.PrimaryHDU(np.zeros((nebin, npix, npix)),
                                  header=w.to_header())

    hdu_image.data[...] = k

    hdu_image.header['CUNIT3'] = 'MeV'

    hdulist = pyfits.HDUList([hdu_image, hdu_energies])
    hdulist.writeto(outfile, clobber=True)


def make_psf_mapcube(skydir, psf, outfile, npix=500, cdelt=0.01, rebin=1):
    energies = psf.energies
    nebin = len(energies)

    k = make_psf_kernel(psf, npix * rebin, cdelt / rebin)

    if rebin > 1:
        k = rebin_map(k, nebin, npix, rebin)
    w = create_wcs(skydir, cdelt=cdelt, crpix=npix / 2. + 0.5, naxis=3)

    w.wcs.crpix[2] = 1
    w.wcs.crval[2] = 10 ** energies[0]
    w.wcs.cdelt[2] = energies[1] - energies[0]
    w.wcs.ctype[2] = 'Energy'

    ecol = pyfits.Column(name='Energy', format='D', array=10 ** energies)
    hdu_energies = pyfits.BinTableHDU.from_columns([ecol], name='ENERGIES')

    hdu_image = pyfits.PrimaryHDU(np.zeros((nebin, npix, npix)),
                                  header=w.to_header())

    hdu_image.data[...] = k

    hdu_image.header['CUNIT3'] = 'MeV'

    hdulist = pyfits.HDUList([hdu_image, hdu_energies])
    hdulist.writeto(outfile, clobber=True)


def make_gaussian_spatial_map(skydir, sigma, outfile, npix=501, cdelt=0.01):
    w = create_wcs(skydir, cdelt=cdelt, crpix=npix / 2. + 0.5)
    hdu_image = pyfits.PrimaryHDU(np.zeros((npix, npix)),
                                  header=w.to_header())

    hdu_image.data[:, :] = make_gaussian_kernel(sigma, npix=npix, cdelt=cdelt)
    hdulist = pyfits.HDUList([hdu_image])
    hdulist.writeto(outfile, clobber=True)


def make_disk_spatial_map(skydir, sigma, outfile, npix=501, cdelt=0.01):
    w = create_wcs(skydir, cdelt=cdelt, crpix=npix / 2. + 0.5)

    hdu_image = pyfits.PrimaryHDU(np.zeros((npix, npix)),
                                  header=w.to_header())

    hdu_image.data[:, :] = make_disk_kernel(sigma, npix=npix, cdelt=cdelt)
    hdulist = pyfits.HDUList([hdu_image])
    hdulist.writeto(outfile, clobber=True)


def write_fits_image(data, wcs, outfile):
    hdu_image = pyfits.PrimaryHDU(data, header=wcs.to_header())
    hdulist = pyfits.HDUList([hdu_image])
    hdulist.writeto(outfile, clobber=True)


def write_hpx_image(data, hpx, outfile, extname="SKYMAP"):
    hpx.write_fits(data, outfile, extname, clobber=True)


def delete_source_map(srcmap_file, name, logger=None):
    """Delete a map from a binned analysis source map file if it exists.
    
    Parameters
    ----------

    srcmap_file : str
       Path to the source map file.

    name : str
       HDU key of source map.

    """
    hdulist = pyfits.open(srcmap_file)
    hdunames = [hdu.name.upper() for hdu in hdulist]

    if not name.upper() in hdunames:
        return

    del hdulist[name.upper()]

    hdulist.writeto(srcmap_file, clobber=True)


def update_source_maps(srcmap_file, srcmaps, logger=None):
    hdulist = pyfits.open(srcmap_file)
    hdunames = [hdu.name.upper() for hdu in hdulist]

    for name, data in srcmaps.items():

        if not name.upper() in hdunames:

            for hdu in hdulist[1:]:
                if hdu.header['XTENSION'] == 'IMAGE':
                    break

            newhdu = pyfits.ImageHDU(data, hdu.header, name=name)
            newhdu.header['EXTNAME'] = name
            hdulist.append(newhdu)

        if logger is not None:
            logger.info('Updating source map for %s' % name)

        hdulist[name].data[...] = data

    hdulist.writeto(srcmap_file, clobber=True)<|MERGE_RESOLUTION|>--- conflicted
+++ resolved
@@ -543,31 +543,6 @@
     return val
 
 
-<<<<<<< HEAD
-def create_hpx(nside, nest, coordsys='CEL', order=-1, region=None, ebins=None):
-    """Create a HPX object.
-
-    Parameters
-    ----------
-
-    nside    : int
-      HEALPix nside paramter
-    nest     : bool
-      True for HEALPix "NESTED" indexing scheme, False for "RING" scheme.
-    coordsys : str
-      "CEL" or "GAL"
-    order    : int
-      nside = 2**order  
-    region   : Allows for partial-sky mappings
-    ebins    : Energy bin edges
-    """
-    from hpx_utils import HPX, HpxMap
-
-    return HPX(nside, nest, coordsys, order, region, ebins)
-
-
-=======
->>>>>>> e56baa7b
 def get_coordsys(wcs):
     if 'RA' in wcs.wcs.ctype[0]:
         return 'CEL'
