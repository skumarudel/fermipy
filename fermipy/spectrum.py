<<<<<<< HEAD
import copy
=======
from __future__ import absolute_import, division, print_function, \
    unicode_literals
>>>>>>> 864ca3ad

import numpy as np

class SEDFunctor(object):
    """Functor that accepts a model parameter vector and computes the
    normalization of a spectral model in a sequence of SED energy
    bins.
    """
    def __init__(self,spectrum,scale,emin,emax):

        self._emin = emin
        self._emax = emax
        self._scale = scale
        self._spectrum = spectrum

    @property
    def emin(self):
        return self._emin

    @property
    def emax(self):
        return self._emax

    @property
    def scale(self):
        return self._scale
    
class SEDFluxFunctor(SEDFunctor):
    """Functor that computes the flux of a source in a sequence of SED
    energy bins."""
    
    def __init__(self,spectrum,scale,emin,emax):
        super(SEDFluxFunctor,self).__init__(spectrum, scale, emin, emax)
        
    def __call__(self,params):
        return self._spectrum.eval_flux(self._emin,self._emax,
                                        params,self.scale)

class SEDEFluxFunctor(SEDFunctor):
    """Functor that computes the energy flux of a source in a sequence
    of SED energy bins."""
    
    def __init__(self,spectrum,scale,emin,emax):
        super(SEDEFluxFunctor,self).__init__(spectrum, scale, emin, emax)
        
    def __call__(self,params):
        return self._spectrum.eval_eflux(self._emin,self._emax,
                                         params,self.scale)
        
class SpectralFunction(object):
    """Base class for spectral model classes."""
    
    def __init__(self, params, scale = 1.0):
        self._params = params
        self._scale = scale
    
    @property
    def params(self):
        return self._params

    @property
    def scale(self):
        return self._scale

    @staticmethod
    def create_functor(spec_type,func_type,emin,emax,scale=1.0):
        
        if func_type.lower() == 'flux':
            return eval(spec_type).create_flux_functor(emin,emax,scale)
        elif func_type.lower() == 'eflux':
            return eval(spec_type).create_eflux_functor(emin,emax,scale)
        else:
            raise Exception("Did not recognize func_type: %s"%func_type)
        
    @classmethod
    def create_flux_functor(cls,emin,emax,escale=1.0):
        return SEDFluxFunctor(cls,escale,emin,emax)

    @classmethod
    def create_eflux_functor(cls,emin,emax,escale=1.0):
        return SEDEFluxFunctor(cls,escale,emin,emax)

    @classmethod
    def eval_e2dfde(cls, x, params, scale=1.0):
        return cls.eval_dfde(x,params,scale)*x**2

    @classmethod
    def eval_edfde(cls, x, params, scale=1.0):
        return cls.eval_dfde(x,params,scale)*x

    @classmethod
    def integrate(cls, fn, emin, emax, params, scale=1.0, npt=10):
        """Fast numerical integration method using mid-point rule."""
        
        xedges = np.linspace(0.0,1.0,npt+1)        
        logx_edge = np.log(emin) + xedges[:,np.newaxis]*(np.log(emax)-np.log(emin)) 
        logx = 0.5*(logx_edge[1:,...]+logx_edge[:-1,...])
        xw = np.exp(logx_edge[1:,...])-np.exp(logx_edge[:-1,...])
        x = np.exp(logx)
        dfde = fn(x,params,scale)
        return np.sum(dfde*xw,axis=0)
    
    @classmethod
    def eval_flux(cls, emin, emax, params, scale=1.0):
        return cls.integrate(cls.eval_dfde,emin,emax,params,scale)
        
    @classmethod
    def eval_eflux(cls,emin, emax, params, scale=1.0):
        return cls.integrate(cls.eval_edfde,emin,emax,params,scale)
    
    def dfde(self, x):
        """Evaluate differential flux."""
        return self.eval_dfde(x, self.params, self.scale)

    def e2dfde(self, x):
        """Evaluate E^2 times differential flux."""
        return self.eval_dfde(x, self.params, self.scale)*x**2

    def flux(self, emin, emax):
        """Evaluate the integral flux."""
        return self.eval_flux(emin, emax, self.params, self.scale)

    def eflux(self, emin, emax):
        """Evaluate the energy flux flux."""
        return self.eval_eflux(emin, emax, self.params, self.scale)

    
class PowerLaw(SpectralFunction):
    def __init__(self, params, scale=1.0):
        super(PowerLaw,self).__init__(params, scale)

    @staticmethod
    def eval_dfde(x, params, scale=1.0):
        return params[0] * (x / scale) ** params[1]
    
    @classmethod
    def eval_flux(cls, xmin, xmax, params, scale=1.0):
        phi0 = params[0]
        index = params[1]
        x0 = scale
        
        if np.allclose(index, -1.0):
            return phi0 * x0 ** (-index) * (np.log(xmax) - np.log(xmin))

        y0 = x0 * phi0 * (xmin / x0) ** (index + 1) / (index + 1)
        y1 = x0 * phi0 * (xmax / x0) ** (index + 1) / (index + 1)
        v = y1 - y0

        return y1 - y0

    @classmethod
    def eval_eflux(cls,xmin, xmax, params, scale=1.0):

        params = copy.deepcopy(params)
        params[1] += 1.0        
        return cls.eval_flux(xmin,xmax,params,scale)*scale
        
    @staticmethod
    def eval_norm(scale, index, xmin, xmax, flux):
        return flux / PowerLaw.eval_flux(xmin,xmax, scale, [1.0, index])


class LogParabola(SpectralFunction):
    def __init__(self, params, scale=1.0):
        super(LogParabola,self).__init__(params, scale)
    
    @staticmethod
    def eval_dfde(x, params, scale=1.0):
        return params[0] * (x / scale) ** (params[1]-params[2]*np.log(x/scale))

    
class PLExpCutoff(SpectralFunction):
    def __init__(self, params, scale=1.0):
        super(PLExpCutoff,self).__init__(params, scale)
    
    @staticmethod
    def eval_dfde(x, params, scale=1.0):
        return params[0] * (x / scale) ** (params[1]) * np.exp(-x/params[2])<|MERGE_RESOLUTION|>--- conflicted
+++ resolved
@@ -1,10 +1,7 @@
-<<<<<<< HEAD
-import copy
-=======
 from __future__ import absolute_import, division, print_function, \
     unicode_literals
->>>>>>> 864ca3ad
 
+import copy
 import numpy as np
 
 class SEDFunctor(object):
